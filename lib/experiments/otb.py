--- conflicted
+++ resolved
@@ -52,7 +52,6 @@
             speed_fps = np.zeros(seq_num)
 
             for s, (_, anno) in enumerate(self.dataset):
-
                 seq_name = self.dataset.seq_names[s]
                 record_file = os.path.join(
                     self.result_dir, name, '%s.txt' % seq_name)
@@ -67,16 +66,13 @@
                 center_errors = center_error(rects, anno)
                 succ_curve[s], prec_curve[s] = self._calc_curves(ious, center_errors)
 
-<<<<<<< HEAD
-=======
                 # calculate average tracking speed
                 speed_file = os.path.join(
                     self.result_dir, name, 'FPS/%s.txt' % seq_name)
                 if os.path.isfile(speed_file):
                     speeds = np.loadtxt(speed_file)
                     speed_fps[s] = np.mean(speeds)
-            
->>>>>>> de55481f
+
             succ_curve = np.mean(succ_curve, axis=0)
             prec_curve = np.mean(prec_curve, axis=0)
             succ_score = np.mean(succ_curve)
