--- conflicted
+++ resolved
@@ -46,15 +46,10 @@
 
         performance = {}
         for name in tracker_names:
-<<<<<<< HEAD
-            succ_curve = None
-            prec_curve = None
-=======
             seq_num = len(self.dataset)
             succ_curve = np.zeros((seq_num, self.nbins_iou))
             prec_curve = np.zeros((seq_num, self.nbins_ce))
             speed_fps = np.zeros(seq_num)
->>>>>>> de55481f
 
             for s, (_, anno) in enumerate(self.dataset):
                 seq_name = self.dataset.seq_names[s]
@@ -65,25 +60,10 @@
 
                 if len(rects) > len(anno):
                     rects = rects[:len(anno)]
-                elif len(rects) < len(anno):
-                    anno = anno[5:]
                 assert len(rects) == len(anno)
 
                 ious = iou(rects, anno)
                 center_errors = center_error(rects, anno)
-<<<<<<< HEAD
-
-                succ_curve_, prec_curve_ = self._calc_curves(ious, center_errors)
-                if succ_curve is None:
-                    succ_curve = succ_curve_
-                    prec_curve = prec_curve_
-                else:
-                    succ_curve += succ_curve_
-                    prec_curve += prec_curve_
-
-            succ_curve /= len(self.dataset)
-            prec_curve /= len(self.dataset)
-=======
                 succ_curve[s], prec_curve[s] = self._calc_curves(ious, center_errors)
 
                 # calculate average tracking speed
@@ -92,10 +72,9 @@
                 if os.path.isfile(speed_file):
                     speeds = np.loadtxt(speed_file)
                     speed_fps[s] = np.mean(speeds)
-            
+
             succ_curve = np.mean(succ_curve, axis=0)
             prec_curve = np.mean(prec_curve, axis=0)
->>>>>>> de55481f
             succ_score = np.mean(succ_curve)
             prec_score = prec_curve[20]
             if np.count_nonzero(speed_fps) > 0:
